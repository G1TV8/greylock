#pragma once

#include "greylock/error.hpp"
#include "greylock/id.hpp"
#include "greylock/utils.hpp"

#include <ribosome/expiration.hpp>

#pragma GCC diagnostic push 
#pragma GCC diagnostic ignored "-Wunused-parameter"
#include <rocksdb/cache.h>
#include <rocksdb/db.h>
#include <rocksdb/filter_policy.h>
#include <rocksdb/merge_operator.h>
#include <rocksdb/options.h>
#include <rocksdb/slice.h>
#include <rocksdb/status.h>
#include <rocksdb/statistics.h>
#include <rocksdb/table.h>
#include <rocksdb/utilities/transaction_db.h>
#pragma GCC diagnostic pop

#include <msgpack.hpp>

#include <iostream>
#include <memory>
#include <string>
#include <set>
#include <vector>

namespace ioremap { namespace greylock {

struct options {
	size_t tokens_shard_size = 3600 * 1 * 24;

	int max_threads = 8;

	int bits_per_key = 10; // bloom filter parameter

	long lru_cache_size = 100 * 1024 * 1024; // 100 MB of uncompressed data cache

	long sync_metadata_timeout = 60000; // 60 seconds

	// mininmum size of the token which will go into separate index,
	// if token size is smaller, it will be combined into 2 indexes
	// with the previous and next tokens.
	// This options greatly speeds up requests with small words (like [to be or not to be]),
	// but heavily increases index size.
	unsigned int ngram_index_size = 0;

	enum {
		default_column = 0,
		documents_column,
		document_ids_column,
		token_shards_column,
		indexes_column,
		meta_column,
		__column_size,
	};

	std::vector<std::string> column_names;
	std::string metadata_key;

	options(): metadata_key("greylock.meta.key") {
		column_names.resize(__column_size);
		column_names[default_column] = rocksdb::kDefaultColumnFamilyName;
		column_names[documents_column] = "documents";
		column_names[document_ids_column] = "document_ids";
		column_names[token_shards_column] = "token_shards";
		column_names[indexes_column] = "indexes";
		column_names[meta_column] = "meta";
	}

	std::string column_name(int cnum) const {
		if (cnum < 0 || cnum >= __column_size)
			return "";

		return column_names[cnum];
	}
};

class metadata {
public:
	metadata() : m_dirty(false), m_seq(0) {}

	bool dirty() const {
		return m_dirty;
	}
	void clear_dirty() {
		m_dirty = false;
	}

	long get_sequence() {
		m_dirty = true;
		return m_seq++;
	}

	void set_sequence(long seq) {
		m_dirty = true;
		m_seq = seq;
	}

	enum {
		serialize_version_2 = 2,
	};

	template <typename Stream>
	void msgpack_pack(msgpack::packer<Stream> &o) const {
		o.pack_array(metadata::serialize_version_2);
		o.pack((int)metadata::serialize_version_2);
		o.pack(m_seq.load());
	}

	void msgpack_unpack(msgpack::object o) {
		if (o.type != msgpack::type::ARRAY) {
			std::ostringstream ss;
			ss << "could not unpack metadata, object type is " << o.type <<
				", must be array (" << msgpack::type::ARRAY << ")";
			throw std::runtime_error(ss.str());
		}

		int version;
		long seq;

		msgpack::object *p = o.via.array.ptr;
		p[0].convert(&version);

		if (version != (int)o.via.array.size) {
			std::ostringstream ss;
			ss << "could not unpack document, invalid version: " << version << ", array size: " << o.via.array.size;
			throw std::runtime_error(ss.str());
		}

		switch (version) {
		case metadata::serialize_version_2:
			p[1].convert(&seq);
			m_seq.store(seq);
			break;
		default: {
			std::ostringstream ss;
			ss << "could not unpack metadata, invalid version " << version;
			throw std::runtime_error(ss.str());
		}
		}
	}

private:
	bool m_dirty;
	std::atomic_long m_seq;
};

struct document_for_index {
	id_t indexed_id;
	MSGPACK_DEFINE(indexed_id);

	bool operator<(const document_for_index &other) const {
		return indexed_id < other.indexed_id;
	}
};

namespace {
	static const uint32_t disk_cookie = 0x45589560;
}

struct disk_index {
	typedef document_for_index value_type;
	typedef document_for_index& reference;
	typedef document_for_index* pointer;

	std::vector<document_for_index> ids;

	template <typename Stream>
	void msgpack_pack(msgpack::packer<Stream> &o) const {
		o.pack_array(2);
		o.pack(disk_cookie);
		o.pack(ids);
	}

	void msgpack_unpack(msgpack::object o) {
		if (o.type != msgpack::type::ARRAY) {
			std::ostringstream ss;
			ss << "could not unpack disk index, object type is " << o.type <<
				", must be array (" << msgpack::type::ARRAY << ")";
			throw std::runtime_error(ss.str());
		}

		uint32_t cookie;

		msgpack::object *p = o.via.array.ptr;
		p[0].convert(&cookie);

		if (cookie != disk_cookie) {
			std::ostringstream ss;
			ss << "could not unpack disk index, cookie mismatch: " << std::hex << cookie <<
				", must be: " << std::hex << disk_cookie;
			throw std::runtime_error(ss.str());
		}

		p[1].convert(&ids);
	}
};

struct disk_token {
	std::vector<size_t> shards;
	MSGPACK_DEFINE(shards);

	disk_token() {}
	disk_token(const std::set<size_t> &s): shards(s.begin(), s.end()) {}
	disk_token(const std::vector<size_t> &s): shards(s) {}
};

class indexes_merge_operator : public rocksdb::MergeOperator {
public:
	virtual const char* Name() const override {
		return "indexes_merge_operator";
	}

	bool merge_indexes(const rocksdb::Slice& key, const rocksdb::Slice* old_value,
			const std::deque<std::string>& operand_list,
			std::string* new_value,
			rocksdb::Logger *logger) const {

		disk_index index;
		greylock::error_info err;
		std::set<document_for_index> unique_index;
		size_t ocount = 0;

		if (old_value) {
			err = deserialize(index, old_value->data(), old_value->size());
			if (err) {
				rocksdb::Error(logger, "merge: key: %s, index deserialize failed: %s [%d]",
						key.ToString().c_str(), err.message().c_str(), err.code());
				return false;
			}

			unique_index.insert(index.ids.begin(), index.ids.end());
			ocount = unique_index.size();
		}

		for (const auto& value : operand_list) {
			msgpack::unpacked msg;
			msgpack::unpack(&msg, value.data(), value.size());

			try {
				msgpack::object o = msg.get();

				if (o.type != msgpack::type::ARRAY) {
					document_for_index did;
					o.convert(&did);
					unique_index.emplace(did);
					continue;
				}

				disk_index idx;
				o.convert(&idx);

				unique_index.insert(idx.ids.begin(), idx.ids.end());
			} catch (const std::exception &e) {
				rocksdb::Error(logger, "merge: key: %s, document deserialize failed: %s",
						key.ToString().c_str(), e.what());
				return false;
			}
		}

		index.ids.clear();
		index.ids.insert(index.ids.end(), unique_index.begin(), unique_index.end());
		*new_value = serialize(index);

		if (new_value->size() > 1024 * 1024) {
			size_t osize = 0;
			if (old_value)
				osize = old_value->size();
			rocksdb::Info(logger, "index_merge: key: %s, size: %ld -> %ld, counts: %ld -> %ld",
					key.ToString().c_str(), osize, new_value->size(), ocount, index.ids.size());
		}

		return true;
	}

	virtual bool FullMerge(const rocksdb::Slice& key, const rocksdb::Slice* old_value,
			const std::deque<std::string>& operand_list,
			std::string* new_value,
			rocksdb::Logger *logger) const override {
		return merge_indexes(key, old_value, operand_list, new_value, logger);
<<<<<<< HEAD
	}

	virtual bool PartialMerge(const rocksdb::Slice& key,
			const rocksdb::Slice& left_operand, const rocksdb::Slice& right_operand,
			std::string* new_value,
			rocksdb::Logger* logger) const {
#if 0
		auto dump = [](const rocksdb::Slice &v) {
			std::ostringstream ss;

			msgpack::unpacked msg;
			msgpack::unpack(&msg, v.data(), v.size());

			ss << msg.get();
			return ss.str();
		};

		printf("partial merge: key: %s, left: %s, right: %s\n",
				key.ToString().c_str(), dump(left_operand).c_str(), dump(right_operand).c_str());
#endif
		(void) key;
		(void) left_operand;
		(void) right_operand;
		(void) new_value;
		(void) logger;

		return false;
	}
};

class token_shards_merge_operator : public rocksdb::MergeOperator {
public:
	virtual const char* Name() const override {
		return "token_shards_merge_operator";
	}

=======
	}

	virtual bool PartialMerge(const rocksdb::Slice& key,
			const rocksdb::Slice& left_operand, const rocksdb::Slice& right_operand,
			std::string* new_value,
			rocksdb::Logger* logger) const {
#if 0
		auto dump = [](const rocksdb::Slice &v) {
			std::ostringstream ss;

			msgpack::unpacked msg;
			msgpack::unpack(&msg, v.data(), v.size());

			ss << msg.get();
			return ss.str();
		};

		printf("partial merge: key: %s, left: %s, right: %s\n",
				key.ToString().c_str(), dump(left_operand).c_str(), dump(right_operand).c_str());
#endif
		(void) key;
		(void) left_operand;
		(void) right_operand;
		(void) new_value;
		(void) logger;

		return false;
	}
};

class token_shards_merge_operator : public rocksdb::MergeOperator {
public:
	virtual const char* Name() const override {
		return "token_shards_merge_operator";
	}

>>>>>>> 59136621
	bool merge_token_shards(const rocksdb::Slice& key, const rocksdb::Slice* old_value,
			const std::deque<std::string>& operand_list,
			std::string* new_value,
			rocksdb::Logger *logger) const {

		disk_token dt;
		std::set<size_t> shards;
		greylock::error_info err;

		if (old_value) {
			err = deserialize(dt, old_value->data(), old_value->size());
			if (err) {
				rocksdb::Error(logger, "merge: key: %s, disk_token deserialize failed: %s [%d]",
						key.ToString().c_str(), err.message().c_str(), err.code());
				return false;
			}

			shards.insert(dt.shards.begin(), dt.shards.end());
		}

		for (const auto& value : operand_list) {
			disk_token s;
			err = deserialize(s, value.data(), value.size());
			if (err) {
				rocksdb::Error(logger, "merge: key: %s, disk_token operand deserialize failed: %s [%d]",
						key.ToString().c_str(), err.message().c_str(), err.code());
				return false;
			}

			shards.insert(s.shards.begin(), s.shards.end());
		}

		dt.shards = std::vector<size_t>(shards.begin(), shards.end());
		*new_value = serialize(dt);

		if (new_value->size() > 1024 * 1024) {
			size_t osize = 0;
			if (old_value) {
				osize = old_value->size();
			}

			rocksdb::Warn(logger, "shard_merge: key: %s, size: %ld -> %ld",
					key.ToString().c_str(), osize, new_value->size());
		}

		return true;
	}

	virtual bool FullMerge(const rocksdb::Slice& key, const rocksdb::Slice* old_value,
			const std::deque<std::string>& operand_list,
			std::string* new_value,
			rocksdb::Logger *logger) const override {
		return merge_token_shards(key, old_value, operand_list, new_value, logger);
	}

	virtual bool PartialMerge(const rocksdb::Slice& key,
			const rocksdb::Slice& left_operand, const rocksdb::Slice& right_operand,
			std::string* new_value,
			rocksdb::Logger* logger) const {
#if 0
		auto dump = [](const rocksdb::Slice &v) {
			std::ostringstream ss;

			msgpack::unpacked msg;
			msgpack::unpack(&msg, v.data(), v.size());

			ss << msg.get();
			return ss.str();
		};

		printf("partial merge: key: %s, left: %s, right: %s\n",
				key.ToString().c_str(), dump(left_operand).c_str(), dump(right_operand).c_str());
#endif
		(void) key;
		(void) left_operand;
		(void) right_operand;
		(void) new_value;
		(void) logger;

		return false;
	}
};

class database {
public:
	~database() {
		if (!m_ro) {
			m_expiration_timer.stop();
			sync_metadata(NULL);
		}
	}

	const greylock::options &options() const {
		return m_opts;
	}
	greylock::metadata &metadata() {
		return m_meta;
	}

	rocksdb::ColumnFamilyHandle *cfhandle(int c) {
		return m_handles[c];
	}

	void compact() {
		if (m_db) {
			for (auto h: m_handles) {
				struct rocksdb::CompactRangeOptions opts;
				opts.change_level = true;
				opts.target_level = 0;
				m_db->CompactRange(opts, h, NULL, NULL);
			}
<<<<<<< HEAD
=======
		}
	}

	void compact(size_t c, const rocksdb::Slice &start, const rocksdb::Slice &end) {
		if (m_db && c < m_handles.size()) {
			const rocksdb::Slice *b = NULL;
			const rocksdb::Slice *e = NULL;

			if (start != rocksdb::Slice()) {
				b = &start;
			}
			if (end != rocksdb::Slice()) {
				e = &end;
			}

			struct rocksdb::CompactRangeOptions opts;
			opts.change_level = true;
			opts.target_level = 0;
			m_db->CompactRange(opts, cfhandle(c), b, e);
>>>>>>> 59136621
		}
	}

	greylock::error_info sync_metadata(rocksdb::WriteBatch *batch) {
		if (m_ro) {
			return greylock::create_error(-EROFS, "read-only database");
		}

		if (!m_db) {
			return greylock::create_error(-EINVAL, "database is not opened");
		}

		if (!m_meta.dirty())
			return greylock::error_info();

		std::string meta_serialized = serialize(m_meta);

		rocksdb::Status s;
		if (batch) {
			batch->Put(m_handles[options::meta_column], rocksdb::Slice(m_opts.metadata_key), rocksdb::Slice(meta_serialized));
		} else {
			s = m_db->Put(rocksdb::WriteOptions(), m_handles[options::meta_column],
					rocksdb::Slice(m_opts.metadata_key), rocksdb::Slice(meta_serialized));
		}

		if (!s.ok()) {
			return greylock::create_error(-s.code(), "could not write metadata key: %s, error: %s",
					m_opts.metadata_key.c_str(), s.ToString().c_str());
		}

		m_meta.clear_dirty();
		return greylock::error_info();
	}

	greylock::error_info open_read_only(const std::string &path) {
		return open(path, true, false);
	}
	greylock::error_info open_read_write(const std::string &path) {
		return open(path, false, false);
	}

	greylock::error_info open(const std::string &path, bool ro, bool bulk) {
<<<<<<< HEAD
=======
		if (m_db) {
			return greylock::create_error(-EINVAL, "database is already opened");
		}

>>>>>>> 59136621
		rocksdb::Options dbo;
		dbo.max_open_files = 1000;
		//dbo.disableDataSync = true;
		dbo.IncreaseParallelism(m_opts.max_threads);

		dbo.max_bytes_for_level_base = 1024 * 1024 * 1024 * 100UL;
		//dbo.write_buffer_size = 1024 * 1024 * 1024UL;
		//dbo.max_write_buffer_number = 10;
		//dbo.min_write_buffer_number_to_merge = 4;

		dbo.compression = rocksdb::kZSTDNotFinalCompression;
		dbo.num_levels = 10;
#if 0
		dbo.compression_per_level =
			std::vector<rocksdb::CompressionType>({
					rocksdb::kZSTDNotFinalCompression,
					rocksdb::kZSTDNotFinalCompression,
					rocksdb::kZSTDNotFinalCompression,
					rocksdb::kZSTDNotFinalCompression,
					rocksdb::kZSTDNotFinalCompression,
				});
#endif
		dbo.compression_opts = rocksdb::CompressionOptions(-14, 5, 0, 0);

		dbo.create_if_missing = true;
		dbo.create_missing_column_families = true;

		if (!ro && bulk) {
			dbo.PrepareForBulkLoad();
		}

		dbo.statistics = rocksdb::CreateDBStatistics();
		dbo.stats_dump_period_sec = 60;

		rocksdb::BlockBasedTableOptions table_options;
		table_options.block_cache = rocksdb::NewLRUCache(m_opts.lru_cache_size);
		table_options.filter_policy.reset(rocksdb::NewBloomFilterPolicy(m_opts.bits_per_key, true));
		dbo.table_factory.reset(rocksdb::NewBlockBasedTableFactory(table_options));

		rocksdb::DB *db;
		rocksdb::Status s;

		rocksdb::ColumnFamilyOptions cfo(dbo);

		std::vector<rocksdb::ColumnFamilyDescriptor> column_families;

		for (size_t i = 0; i < options().column_names.size(); ++i) {
			auto cname = options().column_names[i];

			cfo.merge_operator.reset();

			if (i == greylock::options::token_shards_column) {
				cfo.merge_operator.reset(new token_shards_merge_operator);
			}
			if (i == greylock::options::indexes_column) {
				cfo.merge_operator.reset(new indexes_merge_operator);
			}

			column_families.push_back(rocksdb::ColumnFamilyDescriptor(cname, cfo));
		}

		if (ro) {
			s = rocksdb::DB::OpenForReadOnly(dbo, path, column_families, &m_handles, &db);
		} else {
			s = rocksdb::DB::Open(dbo, path, column_families, &m_handles, &db);
		}
		if (!s.ok()) {
			return greylock::create_error(-s.code(), "failed to open rocksdb database: '%s', read-only: %d, error: %s",
					path.c_str(), ro, s.ToString().c_str());
		}
		m_db.reset(db);
		m_ro = ro;

		std::string meta;
		s = m_db->Get(rocksdb::ReadOptions(), m_handles[options::meta_column], rocksdb::Slice(m_opts.metadata_key), &meta);
		if (!s.ok() && !s.IsNotFound()) {
			return greylock::create_error(-s.code(), "could not read key: %s, error: %s",
					m_opts.metadata_key.c_str(), s.ToString().c_str());
		}

		if (s.ok()) {
			auto err = deserialize(m_meta, meta.data(), meta.size());
			if (err)
				return greylock::create_error(err.code(), "metadata deserialization failed, key: %s, error: %s",
					m_opts.metadata_key.c_str(), err.message().c_str());
		}

		if (m_opts.sync_metadata_timeout > 0 && !ro) {
			sync_metadata_callback();
		}

		return greylock::error_info(); 
	}

	std::vector<size_t> get_shards(const std::string &key) {
		disk_token dt;
		if (!m_db) {
			return dt.shards;
		}

		std::string ser_shards;
		auto err = read(options::token_shards_column, key, &ser_shards);
		if (err)
			return dt.shards;

		err = deserialize(dt, ser_shards.data(), ser_shards.size());
		if (err)
			return dt.shards;

		return dt.shards;
	}

	rocksdb::Iterator *iterator(int column, const rocksdb::ReadOptions &ro) {
		return m_db->NewIterator(ro, m_handles[column]);
	}

	greylock::error_info read(int column, const std::string &key, std::string *ret) {
		if (!m_db) {
			return greylock::create_error(-EINVAL, "database is not opened");
		}

		auto s = m_db->Get(rocksdb::ReadOptions(), m_handles[column], rocksdb::Slice(key), ret);
		if (!s.ok()) {
			return greylock::create_error(-s.code(), "could not read key: %s, error: %s", key.c_str(), s.ToString().c_str());
		}
		return greylock::error_info();
	}

	greylock::error_info write(rocksdb::WriteBatch *batch) {
		if (!m_db) {
			return greylock::create_error(-EINVAL, "database is not opened");
		}

		if (m_ro) {
			return greylock::create_error(-EROFS, "read-only database");
		}

		auto wo = rocksdb::WriteOptions();

		auto s = m_db->Write(wo, batch);
		if (!s.ok()) {
			return greylock::create_error(-s.code(), "could not write batch: %s", s.ToString().c_str());
		}

		return greylock::error_info();
	}

	greylock::error_info write(int column, const std::string &key, const std::string &value) {
		if (!m_db) {
			return greylock::create_error(-EINVAL, "database is not opened");
		}

		if (m_ro) {
			return greylock::create_error(-EROFS, "read-only database");
		}

		auto wo = rocksdb::WriteOptions();

		auto s = m_db->Merge(wo, m_handles[column], rocksdb::Slice(key), rocksdb::Slice(value));
		if (!s.ok()) {
			return greylock::create_error(-s.code(), "could not write batch: %s", s.ToString().c_str());
		}

		return greylock::error_info();
	}

private:
	bool m_ro = false;
	std::vector<rocksdb::ColumnFamilyHandle*> m_handles;
	std::unique_ptr<rocksdb::DB> m_db;
	greylock::options m_opts;
	greylock::metadata m_meta;

	ribosome::expiration m_expiration_timer;

	void sync_metadata_callback() {
		sync_metadata(NULL);

		auto expires_at = std::chrono::system_clock::now() + std::chrono::milliseconds(m_opts.sync_metadata_timeout);
		m_expiration_timer.insert(expires_at, std::bind(&database::sync_metadata_callback, this));
	}
};

}} // namespace ioremap::greylock<|MERGE_RESOLUTION|>--- conflicted
+++ resolved
@@ -282,7 +282,6 @@
 			std::string* new_value,
 			rocksdb::Logger *logger) const override {
 		return merge_indexes(key, old_value, operand_list, new_value, logger);
-<<<<<<< HEAD
 	}
 
 	virtual bool PartialMerge(const rocksdb::Slice& key,
@@ -319,7 +318,59 @@
 		return "token_shards_merge_operator";
 	}
 
-=======
+	bool merge_token_shards(const rocksdb::Slice& key, const rocksdb::Slice* old_value,
+			const std::deque<std::string>& operand_list,
+			std::string* new_value,
+			rocksdb::Logger *logger) const {
+
+		disk_token dt;
+		std::set<size_t> shards;
+		greylock::error_info err;
+
+		if (old_value) {
+			err = deserialize(dt, old_value->data(), old_value->size());
+			if (err) {
+				rocksdb::Error(logger, "merge: key: %s, disk_token deserialize failed: %s [%d]",
+						key.ToString().c_str(), err.message().c_str(), err.code());
+				return false;
+			}
+
+			shards.insert(dt.shards.begin(), dt.shards.end());
+		}
+
+		for (const auto& value : operand_list) {
+			disk_token s;
+			err = deserialize(s, value.data(), value.size());
+			if (err) {
+				rocksdb::Error(logger, "merge: key: %s, disk_token operand deserialize failed: %s [%d]",
+						key.ToString().c_str(), err.message().c_str(), err.code());
+				return false;
+			}
+
+			shards.insert(s.shards.begin(), s.shards.end());
+		}
+
+		dt.shards = std::vector<size_t>(shards.begin(), shards.end());
+		*new_value = serialize(dt);
+
+		if (new_value->size() > 1024 * 1024) {
+			size_t osize = 0;
+			if (old_value) {
+				osize = old_value->size();
+			}
+
+			rocksdb::Warn(logger, "shard_merge: key: %s, size: %ld -> %ld",
+					key.ToString().c_str(), osize, new_value->size());
+		}
+
+		return true;
+	}
+
+	virtual bool FullMerge(const rocksdb::Slice& key, const rocksdb::Slice* old_value,
+			const std::deque<std::string>& operand_list,
+			std::string* new_value,
+			rocksdb::Logger *logger) const override {
+		return merge_token_shards(key, old_value, operand_list, new_value, logger);
 	}
 
 	virtual bool PartialMerge(const rocksdb::Slice& key,
@@ -350,96 +401,6 @@
 	}
 };
 
-class token_shards_merge_operator : public rocksdb::MergeOperator {
-public:
-	virtual const char* Name() const override {
-		return "token_shards_merge_operator";
-	}
-
->>>>>>> 59136621
-	bool merge_token_shards(const rocksdb::Slice& key, const rocksdb::Slice* old_value,
-			const std::deque<std::string>& operand_list,
-			std::string* new_value,
-			rocksdb::Logger *logger) const {
-
-		disk_token dt;
-		std::set<size_t> shards;
-		greylock::error_info err;
-
-		if (old_value) {
-			err = deserialize(dt, old_value->data(), old_value->size());
-			if (err) {
-				rocksdb::Error(logger, "merge: key: %s, disk_token deserialize failed: %s [%d]",
-						key.ToString().c_str(), err.message().c_str(), err.code());
-				return false;
-			}
-
-			shards.insert(dt.shards.begin(), dt.shards.end());
-		}
-
-		for (const auto& value : operand_list) {
-			disk_token s;
-			err = deserialize(s, value.data(), value.size());
-			if (err) {
-				rocksdb::Error(logger, "merge: key: %s, disk_token operand deserialize failed: %s [%d]",
-						key.ToString().c_str(), err.message().c_str(), err.code());
-				return false;
-			}
-
-			shards.insert(s.shards.begin(), s.shards.end());
-		}
-
-		dt.shards = std::vector<size_t>(shards.begin(), shards.end());
-		*new_value = serialize(dt);
-
-		if (new_value->size() > 1024 * 1024) {
-			size_t osize = 0;
-			if (old_value) {
-				osize = old_value->size();
-			}
-
-			rocksdb::Warn(logger, "shard_merge: key: %s, size: %ld -> %ld",
-					key.ToString().c_str(), osize, new_value->size());
-		}
-
-		return true;
-	}
-
-	virtual bool FullMerge(const rocksdb::Slice& key, const rocksdb::Slice* old_value,
-			const std::deque<std::string>& operand_list,
-			std::string* new_value,
-			rocksdb::Logger *logger) const override {
-		return merge_token_shards(key, old_value, operand_list, new_value, logger);
-	}
-
-	virtual bool PartialMerge(const rocksdb::Slice& key,
-			const rocksdb::Slice& left_operand, const rocksdb::Slice& right_operand,
-			std::string* new_value,
-			rocksdb::Logger* logger) const {
-#if 0
-		auto dump = [](const rocksdb::Slice &v) {
-			std::ostringstream ss;
-
-			msgpack::unpacked msg;
-			msgpack::unpack(&msg, v.data(), v.size());
-
-			ss << msg.get();
-			return ss.str();
-		};
-
-		printf("partial merge: key: %s, left: %s, right: %s\n",
-				key.ToString().c_str(), dump(left_operand).c_str(), dump(right_operand).c_str());
-#endif
-		(void) key;
-		(void) left_operand;
-		(void) right_operand;
-		(void) new_value;
-		(void) logger;
-
-		return false;
-	}
-};
-
 class database {
 public:
 	~database() {
@@ -468,8 +429,6 @@
 				opts.target_level = 0;
 				m_db->CompactRange(opts, h, NULL, NULL);
 			}
-<<<<<<< HEAD
-=======
 		}
 	}
 
@@ -489,7 +448,6 @@
 			opts.change_level = true;
 			opts.target_level = 0;
 			m_db->CompactRange(opts, cfhandle(c), b, e);
->>>>>>> 59136621
 		}
 	}
 
@@ -532,13 +490,6 @@
 	}
 
 	greylock::error_info open(const std::string &path, bool ro, bool bulk) {
-<<<<<<< HEAD
-=======
-		if (m_db) {
-			return greylock::create_error(-EINVAL, "database is already opened");
-		}
-
->>>>>>> 59136621
 		rocksdb::Options dbo;
 		dbo.max_open_files = 1000;
 		//dbo.disableDataSync = true;
